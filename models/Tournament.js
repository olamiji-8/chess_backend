--- conflicted
+++ resolved
@@ -2,20 +2,12 @@
 const dayjs = require('dayjs');
 const utc = require('dayjs/plugin/utc');
 const timezone = require('dayjs/plugin/timezone');
-<<<<<<< HEAD
-const isBetween = require('dayjs/plugin/isBetween'); // Add this import
-=======
 const isBetween = require('dayjs/plugin/isBetween');
->>>>>>> 7fe29878
 
 // Extend dayjs with timezone plugins
 dayjs.extend(utc);
 dayjs.extend(timezone);
-<<<<<<< HEAD
-dayjs.extend(isBetween); // Add this extension
-=======
 dayjs.extend(isBetween);
->>>>>>> 7fe29878
 
 const TournamentSchema = new mongoose.Schema({
   title: {
@@ -122,19 +114,11 @@
   },
   actualStartTime: {
     type: Date,
-<<<<<<< HEAD
-    default: null // Track when tournament actually started (in UTC)
-  },
-  actualEndTime: {
-    type: Date,
-    default: null // Track when tournament actually ended (in UTC)
-=======
     default: null
   },
   actualEndTime: {
     type: Date,
     default: null
->>>>>>> 7fe29878
   },
   tournamentLink: {
     type: String,
@@ -148,43 +132,12 @@
     type: Date,
     default: Date.now
   },
-<<<<<<< HEAD
-  // Add field to track reminder notifications
-=======
->>>>>>> 7fe29878
   fiveMinuteReminderSent: {
     type: Boolean,
     default: false
   }
 });
 
-<<<<<<< HEAD
-// Virtual field to calculate real-time status
-TournamentSchema.virtual('currentStatus').get(function() {
-  if (this.manualStatusOverride || this.status === 'cancelled') {
-    return this.status;
-  }
-
-  const now = dayjs().utc(); // Get current time in UTC
-  const startDateTime = this.getStartDateTime();
-  const endDateTime = this.getEndDateTime();
-
-  // Handle case where startDateTime is null
-  if (!startDateTime || !endDateTime) {
-    console.warn(`Tournament ${this._id} has invalid date/time data`);
-    return this.status; // Return current status as fallback
-  }
-
-  const startDayjs = dayjs(startDateTime).utc();
-  const endDayjs = dayjs(endDateTime).utc();
-
-  if (now.isBefore(startDayjs)) {
-    return 'upcoming';
-  } else if (now.isBetween(startDayjs, endDayjs, null, '[]')) {
-    return 'active';
-  } else {
-    return 'completed';
-=======
 // Helper method to normalize time format (convert 12-hour to 24-hour)
 TournamentSchema.methods.normalizeTimeFormat = function(timeString) {
   try {
@@ -227,7 +180,6 @@
   } catch (error) {
     console.error(`Error normalizing time format for "${timeString}":`, error);
     return null;
->>>>>>> 7fe29878
   }
 };
 
@@ -313,33 +265,6 @@
       return fallbackDateTime.toDate();
     }
     
-<<<<<<< HEAD
-    // Create date string in YYYY-MM-DD format
-    const dateString = startDate.toISOString().split('T')[0];
-    
-    // Use Day.js for proper timezone handling
-    if (this.timezone && this.timezone !== 'UTC') {
-      try {
-        // Create datetime in user's timezone, then convert to UTC
-        const localDateTime = dayjs.tz(`${dateString} ${this.startTime}`, this.timezone);
-        const utcDateTime = localDateTime.utc();
-        
-        console.log(`Tournament ${this._id} - Local time: ${localDateTime.format()}, Timezone: ${this.timezone}, UTC: ${utcDateTime.format()}`);
-        
-        return utcDateTime.toDate();
-      } catch (timezoneError) {
-        console.error(`Error handling timezone ${this.timezone} for tournament ${this._id}:`, timezoneError);
-        // Fallback to simple date creation
-        startDate.setHours(hours, minutes, 0, 0);
-        return startDate;
-      }
-    } else {
-      // UTC timezone - use simple date creation
-      startDate.setHours(hours, minutes, 0, 0);
-      return startDate;
-    }
-=======
->>>>>>> 7fe29878
   } catch (error) {
     console.error(`Error calculating start date/time for tournament ${this._id}:`, error);
     return null;
@@ -361,13 +286,6 @@
       return null;
     }
 
-<<<<<<< HEAD
-    // Use Day.js for consistent timezone handling
-    const startDayjs = dayjs(startDateTime);
-    const endDayjs = startDayjs.add(this.duration, 'millisecond');
-    
-    return endDayjs.toDate();
-=======
     // Add duration (in milliseconds) to start time
     const endDateTime = new Date(startDateTime.getTime() + this.duration);
     
@@ -378,28 +296,12 @@
     
     return endDateTime;
     
->>>>>>> 7fe29878
   } catch (error) {
     console.error(`Error calculating end date/time for tournament ${this._id}:`, error);
     return null;
   }
 };
 
-<<<<<<< HEAD
-// Method to get current time in tournament's timezone
-TournamentSchema.methods.getCurrentTimeInTournamentTimezone = function() {
-  try {
-    const now = dayjs().utc();
-    if (this.timezone && this.timezone !== 'UTC') {
-      return now.tz(this.timezone);
-    }
-    return now;
-  } catch (error) {
-    console.error(`Error getting current time in timezone ${this.timezone}:`, error);
-    return dayjs().utc();
-  }
-};
-=======
 // Virtual field to calculate real-time status
 TournamentSchema.virtual('currentStatus').get(function() {
   if (this.manualStatusOverride || this.status === 'cancelled') {
@@ -436,7 +338,6 @@
     return 'completed';
   }
 });
->>>>>>> 7fe29878
 
 // Method to update status based on current time
 TournamentSchema.methods.updateStatusBasedOnTime = function() {
@@ -444,26 +345,12 @@
     try {
       const calculatedStatus = this.currentStatus;
       const previousStatus = this.status;
-<<<<<<< HEAD
-=======
       
       console.log(`Tournament ${this._id} status check: ${previousStatus} → ${calculatedStatus}`);
->>>>>>> 7fe29878
       
       if (this.status !== calculatedStatus) {
         this.status = calculatedStatus;
         
-<<<<<<< HEAD
-        // Track actual start/end times with proper timezone handling
-        const now = dayjs().utc().toDate(); // Store in UTC for consistency
-        
-        if (calculatedStatus === 'active' && previousStatus === 'upcoming' && !this.actualStartTime) {
-          this.actualStartTime = now;
-          console.log(`Tournament ${this._id} started at ${dayjs(now).format()}`);
-        } else if (calculatedStatus === 'completed' && previousStatus === 'active' && !this.actualEndTime) {
-          this.actualEndTime = now;
-          console.log(`Tournament ${this._id} ended at ${dayjs(now).format()}`);
-=======
         const now = dayjs().utc().toDate();
         
         if (calculatedStatus === 'active' && previousStatus === 'upcoming' && !this.actualStartTime) {
@@ -472,7 +359,6 @@
         } else if (calculatedStatus === 'completed' && previousStatus === 'active' && !this.actualEndTime) {
           this.actualEndTime = now;
           console.log(`Tournament ${this._id} ended at ${dayjs(now).format('YYYY-MM-DD HH:mm:ss')} UTC`);
->>>>>>> 7fe29878
         }
         
         console.log(`Tournament ${this._id} status updated from ${previousStatus} to ${calculatedStatus}`);
@@ -484,119 +370,7 @@
       console.error(`Error updating status for tournament ${this._id}:`, error);
     }
   }
-  return false;
-};
-
-// Method to check if tournament is starting within specified minutes
-TournamentSchema.methods.isStartingWithinMinutes = function(minutes) {
-  try {
-    const now = dayjs().utc();
-    const startDateTime = this.getStartDateTime();
-    
-    if (!startDateTime) {
-      return false;
-    }
-    
-    const startDayjs = dayjs(startDateTime).utc();
-    const timeDiff = startDayjs.diff(now, 'minute', true);
-    
-    console.log(`Tournament ${this._id} timing check:`);
-    console.log(`  Current time: ${now.format('YYYY-MM-DD HH:mm:ss')} UTC`);
-    console.log(`  Start time: ${startDayjs.format('YYYY-MM-DD HH:mm:ss')} UTC`);
-    console.log(`  Time difference: ${timeDiff} minutes`);
-    console.log(`  Checking if starting within ${minutes} minutes: ${timeDiff >= 0 && timeDiff <= minutes}`);
-    
-    return timeDiff >= 0 && timeDiff <= minutes;
-  } catch (error) {
-    console.error(`Error checking if tournament ${this._id} is starting within ${minutes} minutes:`, error);
-    return false;
-  }
-};
-
-// Method to get tournament time information
-TournamentSchema.methods.getTimeInfo = function() {
-  try {
-    const startDateTime = this.getStartDateTime();
-    const endDateTime = this.getEndDateTime();
-    const now = dayjs().utc();
-    
-    if (!startDateTime || !endDateTime) {
-      return null;
-    }
-    
-    const startDayjs = dayjs(startDateTime).utc();
-    const endDayjs = dayjs(endDateTime).utc();
-    
-    return {
-      startDateTime: startDayjs.toDate(),
-      endDateTime: endDayjs.toDate(),
-      startDateTimeFormatted: startDayjs.format('YYYY-MM-DD HH:mm:ss UTC'),
-      endDateTimeFormatted: endDayjs.format('YYYY-MM-DD HH:mm:ss UTC'),
-      currentTime: now.toDate(),
-      currentTimeFormatted: now.format('YYYY-MM-DD HH:mm:ss UTC'),
-      minutesUntilStart: startDayjs.diff(now, 'minute', true),
-      minutesUntilEnd: endDayjs.diff(now, 'minute', true),
-      durationHours: this.duration / (1000 * 60 * 60),
-      timezone: this.timezone,
-      originalStartTime: this.startTime,
-      normalizedStartTime: this.normalizeTimeFormat(this.startTime)
-    };
-  } catch (error) {
-    console.error(`Error getting time info for tournament ${this._id}:`, error);
-    return null;
-  }
-};
-
-// Method to check if tournament is starting within specified minutes
-TournamentSchema.methods.isStartingWithinMinutes = function(minutes) {
-  try {
-    const now = dayjs().utc();
-    const startDateTime = this.getStartDateTime();
-    
-    if (!startDateTime) {
-      return false;
-    }
-    
-    const startDayjs = dayjs(startDateTime).utc();
-    const timeDiff = startDayjs.diff(now, 'minute');
-    
-    return timeDiff >= 0 && timeDiff <= minutes;
-  } catch (error) {
-    console.error(`Error checking if tournament ${this._id} is starting within ${minutes} minutes:`, error);
-    return false;
-  }
-};
-
-// Method to get tournament time information
-TournamentSchema.methods.getTimeInfo = function() {
-  try {
-    const startDateTime = this.getStartDateTime();
-    const endDateTime = this.getEndDateTime();
-    const now = dayjs().utc();
-    
-    if (!startDateTime || !endDateTime) {
-      return null;
-    }
-    
-    const startDayjs = dayjs(startDateTime).utc();
-    const endDayjs = dayjs(endDateTime).utc();
-    
-    return {
-      startDateTime: startDayjs.toDate(),
-      endDateTime: endDayjs.toDate(),
-      startDateTimeFormatted: startDayjs.format('YYYY-MM-DD HH:mm:ss UTC'),
-      endDateTimeFormatted: endDayjs.format('YYYY-MM-DD HH:mm:ss UTC'),
-      currentTime: now.toDate(),
-      currentTimeFormatted: now.format('YYYY-MM-DD HH:mm:ss UTC'),
-      minutesUntilStart: startDayjs.diff(now, 'minute'),
-      minutesUntilEnd: endDayjs.diff(now, 'minute'),
-      durationHours: this.duration / (1000 * 60 * 60),
-      timezone: this.timezone
-    };
-  } catch (error) {
-    console.error(`Error getting time info for tournament ${this._id}:`, error);
-    return null;
-  }
+  return false; // No update needed
 };
 
 // Pre-save hook to update status automatically
